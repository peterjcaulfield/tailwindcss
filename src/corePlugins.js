--- conflicted
+++ resolved
@@ -74,9 +74,7 @@
 import scale from './plugins/scale'
 import rotate from './plugins/rotate'
 import translate from './plugins/translate'
-<<<<<<< HEAD
 import skew from './plugins/skew'
-=======
 import gap from './plugins/gap'
 import columnGap from './plugins/columnGap'
 import rowGap from './plugins/rowGap'
@@ -89,7 +87,6 @@
 import gridRow from './plugins/gridRow'
 import gridRowStart from './plugins/gridRowStart'
 import gridRowEnd from './plugins/gridRowEnd'
->>>>>>> 5ee1eb44
 
 import configurePlugins from './util/configurePlugins'
 
